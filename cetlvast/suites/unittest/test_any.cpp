--- conflicted
+++ resolved
@@ -164,11 +164,7 @@
         char ch_;
         int  number_;
 
-<<<<<<< HEAD
-        TestType(char ch, int number)
-=======
         TestType(const char ch, const int number)
->>>>>>> 2ffc0051
         {
             ch_     = ch;
             number_ = number;
@@ -178,11 +174,7 @@
 
     const uut src{in_place_type_t<TestType>{}, 'Y', 42};
 
-<<<<<<< HEAD
-    const auto ptr = any_cast<TestType>(&srcAny);
-=======
     const auto ptr = any_cast<TestType>(&src);
->>>>>>> 2ffc0051
     EXPECT_EQ('Y', ptr->ch_);
     EXPECT_EQ(42, ptr->number_);
 }
@@ -202,9 +194,9 @@
     };
     using uut = any<sizeof(TestType)>;
 
-    const uut srcAny{in_place_type_t<TestType>{}, {'A', 'B', 'C'}, 42};
-
-    const auto ptr = any_cast<TestType>(&srcAny);
+    const uut src{in_place_type_t<TestType>{}, {'A', 'B', 'C'}, 42};
+
+    const auto ptr = any_cast<TestType>(&src);
     EXPECT_EQ(3, ptr->size_);
     EXPECT_EQ(42, ptr->number_);
 }
@@ -267,16 +259,8 @@
     {
         using uut = any<sizeof(int)>;
 
-<<<<<<< HEAD
-        const uut srcAny{42};
-        EXPECT_TRUE(srcAny.has_value());
-
-        uut dstAny{};
-        EXPECT_FALSE(dstAny.has_value());
-=======
         uut dst{};
         EXPECT_FALSE(dst.has_value());
->>>>>>> 2ffc0051
 
         dst = 147;
         EXPECT_EQ(147, *any_cast<int>(&dst));
@@ -301,20 +285,14 @@
     const any_lambda a2 = [] { return "Lambda #1.\n"; };
     EXPECT_TRUE(a2.has_value());
     // TODO: Uncomment when RTTI will be available.
-    // auto function_ptr = any_cast<lambda>(&a2);
-    // EXPECT_FALSE(function_ptr);
+    // auto function2_ptr = any_cast<lambda>(&a2);
+    // EXPECT_FALSE(function2_ptr);
 
     auto a3 = cetl::make_any<lambda, any_lambda>([] { return "Lambda #2.\n"; });
     EXPECT_TRUE(a3.has_value());
-<<<<<<< HEAD
-    const auto functionPtr3 = any_cast<lambda>(&a3);
-    EXPECT_TRUE(functionPtr3);
-    EXPECT_STREQ("Lambda #2.\n", (*functionPtr3)());
-=======
     const auto function3_ptr = any_cast<lambda>(&a3);
     EXPECT_TRUE(function3_ptr);
     EXPECT_STREQ("Lambda #2.\n", (*function3_ptr)());
->>>>>>> 2ffc0051
 }
 
 TEST(test_any, make_any_1)
@@ -340,10 +318,10 @@
     };
     using uut = any<sizeof(TestType)>;
 
-    const auto test   = cetl::make_any<TestType, uut>({'A', 'C'}, 42);
-    auto       tetPtr = any_cast<TestType>(&test);
-    EXPECT_EQ(2, tetPtr->size_);
-    EXPECT_EQ(42, tetPtr->number_);
+    const auto src      = cetl::make_any<TestType, uut>({'A', 'C'}, 42);
+    const auto test_ptr = any_cast<TestType>(&src);
+    EXPECT_EQ(2, test_ptr->size_);
+    EXPECT_EQ(42, test_ptr->number_);
 }
 
 TEST(test_any, any_cast_cppref_example)
@@ -404,11 +382,11 @@
     }
 #endif
 
-    const uut a{42};
-    EXPECT_EQ(42, any_cast<int>(a));
-    // EXPECT_EQ(42, any_cast<int&>(a)); //< won't compile expectedly
-    EXPECT_EQ(42, any_cast<const int>(a));
-    EXPECT_EQ(42, any_cast<const int&>(a));
+    const uut src{42};
+    EXPECT_EQ(42, any_cast<int>(src));
+    // EXPECT_EQ(42, any_cast<int&>(src)); //< won't compile expectedly
+    EXPECT_EQ(42, any_cast<const int>(src));
+    EXPECT_EQ(42, any_cast<const int&>(src));
 }
 
 TEST(test_any, any_cast_2_non_const)
@@ -434,20 +412,20 @@
 
 #endif
 
-    uut a{42};
-    EXPECT_EQ(42, any_cast<int>(a));
-    EXPECT_EQ(42, any_cast<int&>(a));
-    EXPECT_EQ(42, any_cast<const int>(a));
-    EXPECT_EQ(42, any_cast<const int&>(a));
+    uut src{42};
+    EXPECT_EQ(42, any_cast<int>(src));
+    EXPECT_EQ(42, any_cast<int&>(src));
+    EXPECT_EQ(42, any_cast<const int>(src));
+    EXPECT_EQ(42, any_cast<const int&>(src));
 }
 
 TEST(test_any, any_cast_3_move_primitive_int)
 {
     using uut = any<sizeof(int)>;
 
-    uut a{147};
-    EXPECT_EQ(147, any_cast<int>(std::move(a)));
-    EXPECT_TRUE(a.has_value());  //< expectedly still contains the value - moved from.
+    uut src{147};
+    EXPECT_EQ(147, any_cast<int>(std::move(src)));
+    EXPECT_TRUE(src.has_value());  //< expectedly still contains the value - moved from.
 
     EXPECT_EQ(42, any_cast<int>(uut{42}));
     // EXPECT_EQ(42, any_cast<int&>(uut{42})); //< won't compile expectedly
@@ -484,9 +462,9 @@
 {
     using uut = const any<sizeof(int)>;
 
-    uut a{147};
-
-    auto int_ptr = any_cast<int>(&a);
+    uut src{147};
+
+    auto int_ptr = any_cast<int>(&src);
     static_assert(std::is_same<const int*, decltype(int_ptr)>::value, "");
 
     EXPECT_TRUE(int_ptr);
@@ -499,9 +477,9 @@
 {
     using uut = any<sizeof(char)>;
 
-    uut a{'Y'};
-
-    auto char_ptr = any_cast<char>(&a);
+    uut src{'Y'};
+
+    auto char_ptr = any_cast<char>(&src);
     static_assert(std::is_same<char*, decltype(char_ptr)>::value, "");
     EXPECT_TRUE(char_ptr);
     EXPECT_EQ('Y', *char_ptr);
@@ -540,9 +518,9 @@
     {
         using uut = any<sizeof(char)>;
 
-        uut a;
-        a.emplace<char>('Y');
-        EXPECT_EQ('Y', *any_cast<char>(&a));
+        uut src;
+        src.emplace<char>('Y');
+        EXPECT_EQ('Y', *any_cast<char>(&src));
     }
 
     // `TestType` with two params ctor.
@@ -582,12 +560,12 @@
     };
     using uut = any<sizeof(TestType)>;
 
-    uut test;
-    test.emplace<TestType>({'A', 'B', 'C'}, 42);
-
-    const auto testPtr = any_cast<TestType>(&test);
-    EXPECT_EQ(3, testPtr->size_);
-    EXPECT_EQ(42, testPtr->number_);
+    uut src;
+    src.emplace<TestType>({'A', 'B', 'C'}, 42);
+
+    const auto test_ptr = any_cast<TestType>(&src);
+    EXPECT_EQ(3, test_ptr->size_);
+    EXPECT_EQ(42, test_ptr->number_);
 }
 
 }  // namespace