--- conflicted
+++ resolved
@@ -20,11 +20,7 @@
 class INamed
 {
 public:
-<<<<<<< HEAD
-    INamed()                                     = default;
-=======
     INamed()                                  = default;
->>>>>>> a1d0fc6d
     INamed(const INamed&)                     = delete;
     INamed(INamed&& rhs) noexcept             = delete;
     INamed& operator=(INamed&&)               = delete;
@@ -241,11 +237,7 @@
 
     auto obj0 = cetl::pmr::InterfaceFactory::make_unique<MyObject>(alloc, "obj0", 4U);
     std::cout << "Obj0 id  : " << obj0->id() << std::endl;
-<<<<<<< HEAD
 /*
-=======
-
->>>>>>> a1d0fc6d
     auto obj1 = cetl::pmr::InterfaceFactory::make_unique<IIdentifiable>(alloc, "obj1", 4U);
     {
         std::cout << "Obj1 id  : " << obj1->id() << std::endl;
@@ -257,11 +249,7 @@
         std::cout << "Obj2 desc  : " << obj2->describe() << std::endl;
         std::cout << "Obj2 name_a  : " << obj2->name() << std::endl;
 
-<<<<<<< HEAD
-        auto obj2_named = InterfacePtr<INameable>{std::move(obj2)};
-=======
         auto obj2_named = InterfacePtr<INamed>{std::move(obj2)};
->>>>>>> a1d0fc6d
         std::cout << "Obj2 name_b  : " << obj2_named->name() << std::endl;
     }
     auto obj3 = cetl::pmr::InterfaceFactory::make_unique<INamed>(alloc, "obj3", 4U);
