--- conflicted
+++ resolved
@@ -79,7 +79,6 @@
 #endif
 }
 
-<<<<<<< HEAD
 }  // namespace detail
 
 /// @brief A polymorphic function wrapper.
@@ -88,15 +87,8 @@
 /// - it allows to set a small object optimization footprint;
 /// - it doesn't use c++ heap; if needed PMR-enabled version can be used to manage memory.
 ///
-template <typename Result, typename... Args, std::size_t Footprint, bool IsPmr>
-class function<Result(Args...), Footprint, IsPmr> final
-=======
-template <typename Signature, std::size_t Footprint, typename Pmr>
-class function_base;
-//
-template <typename Result, typename... Args, std::size_t Footprint>
-class function_base<Result(Args...), Footprint, void /*Pmr*/>
->>>>>>> 4052fcea
+template <typename Result, typename... Args, std::size_t Footprint, typename Pmr>
+class function<Result(Args...), Footprint, Pmr> final
 {
     template <typename Functor,
               bool = (!std::is_same<std::remove_cv_t<std::remove_reference_t<Functor>>, function>::value) &&
@@ -124,27 +116,21 @@
 
     /// @brief Creates an empty function.
     ///
-    /// In case of enabled PMR support, the default memory resource is used.
-    ///
-    function() noexcept = default;
+    template <typename PmrAlias = Pmr, typename = cetl::detail::EnableIfNotPmrT<PmrAlias>>
+    function() noexcept
+    {
+    }
 
     /// @brief Destroys the std::function instance. If the std::function is not empty, its target is destroyed also.
     ///
     ~function() = default;
 
-    /// @brief Creates an empty function.
-    ///
-    /// In case of enabled PMR support, the default memory resource is used.
-    ///
-    function(std::nullptr_t) noexcept {};
-
     /// @brief Creates an empty function with specific memory resource.
     ///
-    explicit function(memory_resource* const mem_res)
+    template <typename PmrAlias = Pmr, typename = cetl::detail::EnableIfPmrT<PmrAlias>>
+    explicit function(Pmr* const mem_res)
         : any_handler_{mem_res}
     {
-        static_assert(IsPmr, "Cannot use memory resource with non-PMR function.");
-
         CETL_DEBUG_ASSERT(nullptr != mem_res, "");
     }
 
@@ -178,32 +164,32 @@
 
     /// @brief Initializes the target with `std::forward<Functor>(functor)`.
     ///
-    /// In case of enabled PMR support, the default memory resource is used.
-    ///
     /// Any failure during the construction will result in the "valueless by exception" state.
     ///
     template <typename Functor,
               typename FunctorDecay = std::decay_t<Functor>,
-              typename              = EnableIfLvIsCallable<FunctorDecay>>
+              typename              = EnableIfLvIsCallable<FunctorDecay>,
+              typename PmrAlias     = Pmr,
+              typename              = cetl::detail::EnableIfNotPmrT<PmrAlias>>
     function(Functor&& functor)
         : any_handler_{detail::functor_handler<FunctorDecay, Result, Args...>{std::forward<Functor>(functor)}}
         , handler_ptr_{get_if<handler_t>(&any_handler_)}
     {
     }
 
-<<<<<<< HEAD
     /// @brief Initializes the target with `std::forward<Functor>(functor)` and specific memory resource.
     ///
     /// Any failure during the construction will result in the "valueless by exception" state.
     ///
     template <typename Functor,
               typename FunctorDecay = std::decay_t<Functor>,
-              typename              = EnableIfLvIsCallable<FunctorDecay>>
-    function(memory_resource* const mem_res, Functor&& functor)
+              typename              = EnableIfLvIsCallable<FunctorDecay>,
+              typename PmrAlias     = Pmr,
+              typename              = cetl::detail::EnableIfPmrT<PmrAlias>>
+    function(Pmr* const mem_res, Functor&& functor)
         : any_handler_{mem_res, detail::functor_handler<FunctorDecay, Result, Args...>{std::forward<Functor>(functor)}}
         , handler_ptr_{get_if<detail::function_handler<Result, Args...>>(&any_handler_)}
     {
-        static_assert(IsPmr, "Cannot use memory resource with non-PMR function.");
     }
 
     /// @brief Sets the target with `std::forward<Functor>(functor)`
@@ -214,25 +200,6 @@
               typename FunctorDecay = std::decay_t<Functor>,
               typename              = EnableIfLvIsCallable<FunctorDecay>>
     function& operator=(Functor&& functor)
-=======
-protected:
-    // TODO: Invest (later) into exploiting `Copyable` & `Movable` template params of our `unbounded_variant` -
-    // maybe we can make our `function_base` itself `Copyable` & `Movable` parametrized (aka `std::move_only_function`).
-    unbounded_variant<Footprint, true, true, alignof(std::max_align_t), void /*Pmr*/> any_handler_;
-    detail::function_handler<Result, Args...>*                                        handler_ptr_{nullptr};
-};
-template <typename Result, typename... Args, std::size_t Footprint, typename Pmr>
-class function_base<Result(Args...), Footprint, Pmr>
-{
-public:
-    function_base()                                          = delete;
-    ~function_base()                                         = default;
-    function_base& operator=(const function_base& other)     = delete;
-    function_base& operator=(function_base&& other) noexcept = delete;
-
-    explicit function_base(Pmr* const mem_res)
-        : any_handler_{mem_res}
->>>>>>> 4052fcea
     {
         any_handler_ = detail::functor_handler<FunctorDecay, Result, Args...>{std::forward<Functor>(functor)};
         handler_ptr_ = get_if<handler_t>(&any_handler_);
@@ -268,33 +235,17 @@
         return *this;
     }
 
-<<<<<<< HEAD
     /// @brief Drops the current target. `*this` is empty after the call.
     ///
     function& operator=(std::nullptr_t) noexcept
-=======
-    // TODO: Add Callable constraint.
-    template <typename Functor, typename PmrAlias = Pmr, typename = cetl::detail::EnableIfNotPmrT<PmrAlias>>
-    function_base(Functor&& functor)
-        : any_handler_{detail::functor_handler<Functor, Result, Args...>{std::forward<Functor>(functor)}}
-        , handler_ptr_{get_if<detail::function_handler<Result, Args...>>(&any_handler_)}
->>>>>>> 4052fcea
     {
         reset();
         return *this;
     }
 
-<<<<<<< HEAD
     /// @brief Checks whether `*this` stores a callable function target, i.e. is not empty.
     ///
     explicit operator bool() const noexcept
-=======
-    // TODO: Add Callable constraint.
-    template <typename Functor, typename PmrAlias = Pmr, typename = cetl::detail::EnableIfPmrT<PmrAlias>>
-    function_base(Pmr* const mem_res, Functor&& functor)
-        : any_handler_{mem_res, detail::functor_handler<Functor, Result, Args...>{std::forward<Functor>(functor)}}
-        , handler_ptr_{get_if<detail::function_handler<Result, Args...>>(&any_handler_)}
->>>>>>> 4052fcea
     {
         CETL_DEBUG_ASSERT(any_handler_.has_value() == (nullptr != handler_ptr_), "");
 
@@ -319,54 +270,19 @@
         return handler_ptr_->operator()(args...);
     }
 
-<<<<<<< HEAD
     /// @brief Resets the current target. `*this` is empty after the call.
     ///
     void reset() noexcept
-=======
-    CETL_NODISCARD Pmr* get_memory_resource() const noexcept
->>>>>>> 4052fcea
     {
         any_handler_.reset();
         handler_ptr_ = nullptr;
     }
 
-<<<<<<< HEAD
     /// @brief Resets the current target, and sets specific memory resource. `*this` is empty after the call.
     ///
-    void reset(memory_resource* const mem_res) noexcept
-=======
-protected:
-    // TODO: Invest (later) into exploiting `Copyable` & `Movable` template params of our `unbounded_variant` -
-    // maybe we can make our `function_base` itself `Copyable` & `Movable` parametrized (aka `std::move_only_function`).
-    unbounded_variant<Footprint, true, true, alignof(std::max_align_t), Pmr> any_handler_;
-    detail::function_handler<Result, Args...>*                               handler_ptr_{nullptr};
-
-};  // function_base
-
-}  // namespace detail
-
-template <typename Result, typename... Args, std::size_t Footprint, typename Pmr>
-class function<Result(Args...), Footprint, Pmr> final : public detail::function_base<Result(Args...), Footprint, Pmr>
-{
-    using base = detail::function_base<Result(Args...), Footprint, Pmr>;
-
-public:
-    using base::base;
-    using base::swap;
-    using base::operator=;
-    using result_type = Result;
-
-    function() noexcept                 = default;
-    function(const function& other)     = default;
-    function(function&& other) noexcept = default;
-    ~function()                         = default;
-
-    function& operator=(const function& other)
->>>>>>> 4052fcea
-    {
-        static_assert(IsPmr, "Cannot reset memory resource to non-PMR function.");
-
+    template <typename PmrAlias = Pmr, typename = cetl::detail::EnableIfPmrT<PmrAlias>>
+    void reset(Pmr* const mem_res) noexcept
+    {
         any_handler_.reset(mem_res);
         handler_ptr_ = nullptr;
     }
@@ -377,7 +293,7 @@
     /// and depending on which stage of swapping the failure happened
     /// it could affect (invalidate) either of `*this` or `other` function.
     /// Use `valueless_by_exception()` method to check if a function is in such failure state,
-    /// and `reset` (or `reset(pmr::memory_resource*)`) method to recover from it.
+    /// and `reset` (or `reset(Pmr*)`) method to recover from it.
     ///
     void swap(function& other) noexcept
     {
@@ -398,10 +314,9 @@
 
     /// @brief Gets current memory resource in use by the function.
     ///
-    CETL_NODISCARD memory_resource* get_memory_resource() const noexcept
-    {
-        static_assert(IsPmr, "Cannot get memory resource from non-PMR function.");
-
+    template <typename PmrAlias = Pmr, typename = cetl::detail::EnableIfPmrT<PmrAlias>>
+    CETL_NODISCARD Pmr* get_memory_resource() const noexcept
+    {
         return any_handler_.get_memory_resource();
     }
 
@@ -410,15 +325,13 @@
     // TODO: Invest (later) into exploiting `Copyable` & `Movable` template params of our `unbounded_variant` -
     // maybe we can make our `function` itself `Copyable` & `Movable` parametrized (aka
     // `std::move_only_function`).
-    using any_handler_t =
-        unbounded_variant<Footprint, true /*Copyable*/, true /*Movable*/, alignof(std::max_align_t), IsPmr>;
+    using any_handler_t = unbounded_variant<Footprint, true /*Copy*/, true /*Move*/, alignof(std::max_align_t), Pmr>;
 
     any_handler_t any_handler_;
     handler_t*    handler_ptr_{nullptr};
 
 };  // function
 
-<<<<<<< HEAD
 }  // namespace pmr
 }  // namespace cetl
 
@@ -432,16 +345,11 @@
 /// and depending on which stage of swapping the failure happened
 /// it could affect (invalidate) either of `lhs` or `rhs` function.
 /// Use `valueless_by_exception()` method to check if a function is in such failure state,
-/// and `reset` (or `reset(pmr::memory_resource*)`) method to recover from it.
-///
-template <typename Result, typename... Args, std::size_t Footprint, bool IsPmr = false>
-inline void swap(cetl::pmr::function<Result(Args...), Footprint, IsPmr>& lhs,
-                 cetl::pmr::function<Result(Args...), Footprint, IsPmr>& rhs) noexcept
-=======
+/// and `reset` (or `reset(Pmr*)`) method to recover from it.
+///
 template <typename Result, typename... Args, std::size_t Footprint, typename Pmr = void>
-inline void swap(function<Result(Args...), Footprint, Pmr>& lhs,
-                 function<Result(Args...), Footprint, Pmr>& rhs) noexcept
->>>>>>> 4052fcea
+inline void swap(cetl::pmr::function<Result(Args...), Footprint, Pmr>& lhs,
+                 cetl::pmr::function<Result(Args...), Footprint, Pmr>& rhs) noexcept
 {
     lhs.swap(rhs);
 }
